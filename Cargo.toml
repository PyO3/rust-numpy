--- conflicted
+++ resolved
@@ -18,14 +18,10 @@
 libc = "0.2"
 num-complex = ">= 0.2, <= 0.4"
 num-traits = "0.2"
-<<<<<<< HEAD
 ndarray = ">= 0.13, < 0.16"
-=======
-ndarray = ">= 0.13, < 0.15"
 pyo3 = { version = "0.13", default-features = false }
 
 [dev-dependencies]
->>>>>>> 702c44f4
 pyo3 = "0.13"
 
 [features]
